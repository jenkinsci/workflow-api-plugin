--- conflicted
+++ resolved
@@ -41,22 +41,15 @@
 import java.io.Serializable;
 import java.lang.ref.WeakReference;
 import java.util.Collections;
-<<<<<<< HEAD
 import java.util.Objects;
-=======
 import java.util.HashMap;
 import java.util.Map;
->>>>>>> c2112231
 import java.util.Set;
 import java.util.concurrent.TimeUnit;
 import java.util.logging.Level;
-<<<<<<< HEAD
 import java.util.logging.LogRecord;
 import java.util.stream.Collectors;
-import org.hamcrest.Matcher;
-=======
 import jenkins.model.Jenkins;
->>>>>>> c2112231
 import org.jenkinsci.plugins.workflow.cps.CpsFlowDefinition;
 import org.jenkinsci.plugins.workflow.job.WorkflowJob;
 import org.jenkinsci.plugins.workflow.job.WorkflowRun;
@@ -175,7 +168,6 @@
         });
     }
 
-<<<<<<< HEAD
     @LocalData
     @Test public void resumeStepExecutionsWithCorruptFlowGraphWithCycle() throws Throwable {
         // LocalData created using the following snippet while the build was waiting in the _second_ sleep, except
@@ -202,7 +194,9 @@
                     .map(Throwable::toString)
                     .collect(Collectors.toList());
             assertThat(loggedExceptions, hasItem(containsString("Cycle in flow graph")));
-=======
+        });
+    }
+
     @Test public void stepExecutionIteratorDoesNotLeakBuildsWhenOneIsStuck() throws Throwable {
         sessions.then(r -> {
             var notStuck = r.createProject(WorkflowJob.class, "not-stuck");
@@ -228,7 +222,6 @@
             // Allow stuck #1 to complete so the test can be cleaned up promptly.
             SynchronousBlockingStep.unblock("stuck");
             r.waitForCompletion(stuckBuild);
->>>>>>> c2112231
         });
     }
 

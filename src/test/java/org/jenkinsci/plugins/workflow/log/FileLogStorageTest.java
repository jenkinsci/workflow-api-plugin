--- conflicted
+++ resolved
@@ -28,21 +28,14 @@
 
 import hudson.model.TaskListener;
 import java.io.File;
-<<<<<<< HEAD
+import java.nio.charset.StandardCharsets;
+import org.apache.commons.io.FileUtils;
 import org.junit.jupiter.api.BeforeEach;
 import org.junit.jupiter.api.Test;
 import org.junit.jupiter.api.io.CleanupMode;
 import org.junit.jupiter.api.io.TempDir;
 import org.jvnet.hudson.test.JenkinsRule;
 import org.jvnet.hudson.test.junit.jupiter.WithJenkins;
-=======
-import java.nio.charset.StandardCharsets;
-import org.apache.commons.io.FileUtils;
-import org.junit.Before;
-import org.junit.Rule;
-import org.junit.Test;
-import org.junit.rules.TemporaryFolder;
->>>>>>> dc05a48f
 
 @WithJenkins
 class FileLogStorageTest extends LogStorageTestBase {
@@ -73,11 +66,8 @@
         assertOverallLog(0, lines("stuff"), true);
     }
 
-<<<<<<< HEAD
     @Test
-    void interruptionDoesNotCloseStream() throws Exception {
-=======
-    @Test public void corruptIndex() throws Exception {
+    void corruptIndex() throws Exception {
         FileUtils.writeStringToFile(log, "before\n1\nbetween1\n2\nbetween2\n3\nafter", StandardCharsets.UTF_8);
         FileUtils.writeStringToFile(new File(log + "-index"), "7 1\n?\n18 2\n20\n29 3\n31", StandardCharsets.UTF_8);
         assertStepLog("1", 0, "", false);
@@ -85,7 +75,8 @@
         assertStepLog("3", 0, "3\n", false);
     }
 
-    @Test public void samePositionInIndex() throws Exception {
+    @Test
+    public void samePositionInIndex() throws Exception {
         FileUtils.writeStringToFile(log, "before\n1\nbetween1\n2\nbetween2\n3\nafter", StandardCharsets.UTF_8);
         FileUtils.writeStringToFile(new File(log + "-index"), "7 1\n7\n18 2\n20\n29 3\n31", StandardCharsets.UTF_8);
         assertStepLog("1", 0, "", false);
@@ -93,7 +84,8 @@
         assertStepLog("3", 0, "3\n", false);
     }
 
-    @Test public void decrementedPositionInIndex() throws Exception {
+    @Test
+    void decrementedPositionInIndex() throws Exception {
         FileUtils.writeStringToFile(log, "before\n1\nbetween1\n2\nbetween2\n3\nafter", StandardCharsets.UTF_8);
         FileUtils.writeStringToFile(new File(log + "-index"), "7 1\n0\n18 2\n20\n29 3\n31", StandardCharsets.UTF_8);
         assertStepLog("1", 0, "", false);
@@ -101,26 +93,29 @@
         assertStepLog("3", 0, "3\n", false);
     }
 
-    @Test public void corruptIndexAtEnd() throws Exception {
+    @Test
+    void corruptIndexAtEnd() throws Exception {
         FileUtils.writeStringToFile(log, "before\n1\nafter", StandardCharsets.UTF_8);
         FileUtils.writeStringToFile(new File(log + "-index"), "7 1\n?", StandardCharsets.UTF_8);
         assertStepLog("1", 0, "", false);
     }
 
-    @Test public void samePositionInIndexAtEnd() throws Exception {
+    @Test
+    void samePositionInIndexAtEnd() throws Exception {
         FileUtils.writeStringToFile(log, "before\n1\nafter", StandardCharsets.UTF_8);
         FileUtils.writeStringToFile(new File(log + "-index"), "7 1\n7", StandardCharsets.UTF_8);
         assertStepLog("1", 0, "", false);
     }
 
-    @Test public void decrementedPositionInIndexAtEnd() throws Exception {
+    @Test
+    void decrementedPositionInIndexAtEnd() throws Exception {
         FileUtils.writeStringToFile(log, "before\n1\nafter", StandardCharsets.UTF_8);
         FileUtils.writeStringToFile(new File(log + "-index"), "7 1\n0", StandardCharsets.UTF_8);
         assertStepLog("1", 0, "", false);
     }
 
-    @Test public void interruptionDoesNotCloseStream() throws Exception {
->>>>>>> dc05a48f
+    @Test
+    void interruptionDoesNotCloseStream() throws Exception {
         LogStorage ls = createStorage();
         TaskListener overall = ls.overallListener();
         overall.getLogger().println("overall 1");

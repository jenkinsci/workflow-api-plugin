--- conflicted
+++ resolved
@@ -62,12 +62,8 @@
     public ErrorAction(@NonNull Throwable error) {
         Throwable errorForAction = error;
         if (isUnserializableException(error, new HashSet<>())) {
-<<<<<<< HEAD
             LOGGER.log(Level.FINE, "sanitizing unserializable error", error);
-            error = new ProxyException(error);
-=======
             errorForAction = new ProxyException(error);
->>>>>>> 7c6165ae
         } else if (error != null) {
             try {
                 Jenkins.XSTREAM2.toXMLUTF8(error, new NullOutputStream());

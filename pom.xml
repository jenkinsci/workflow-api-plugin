--- conflicted
+++ resolved
@@ -75,11 +75,7 @@
             <dependency>
                 <groupId>io.jenkins.tools.bom</groupId>
                 <artifactId>bom-2.222.x</artifactId>
-<<<<<<< HEAD
-                <version>22</version>
-=======
                 <version>25</version>
->>>>>>> fa8a6b3e
                 <scope>import</scope>
                 <type>pom</type>
             </dependency>

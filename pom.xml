<?xml version="1.0" encoding="UTF-8"?>
<!--
  ~ The MIT License
  ~
  ~ Copyright (c) 2013-2014, CloudBees, Inc.
  ~
  ~ Permission is hereby granted, free of charge, to any person obtaining a copy
  ~ of this software and associated documentation files (the "Software"), to deal
  ~ in the Software without restriction, including without limitation the rights
  ~ to use, copy, modify, merge, publish, distribute, sublicense, and/or sell
  ~ copies of the Software, and to permit persons to whom the Software is
  ~ furnished to do so, subject to the following conditions:
  ~
  ~ The above copyright notice and this permission notice shall be included in
  ~ all copies or substantial portions of the Software.
  ~
  ~ THE SOFTWARE IS PROVIDED "AS IS", WITHOUT WARRANTY OF ANY KIND, EXPRESS OR
  ~ IMPLIED, INCLUDING BUT NOT LIMITED TO THE WARRANTIES OF MERCHANTABILITY,
  ~ FITNESS FOR A PARTICULAR PURPOSE AND NONINFRINGEMENT. IN NO EVENT SHALL THE
  ~ AUTHORS OR COPYRIGHT HOLDERS BE LIABLE FOR ANY CLAIM, DAMAGES OR OTHER
  ~ LIABILITY, WHETHER IN AN ACTION OF CONTRACT, TORT OR OTHERWISE, ARISING FROM,
  ~ OUT OF OR IN CONNECTION WITH THE SOFTWARE OR THE USE OR OTHER DEALINGS IN
  ~ THE SOFTWARE.
  -->

<project xmlns="http://maven.apache.org/POM/4.0.0" xmlns:xsi="http://www.w3.org/2001/XMLSchema-instance" xsi:schemaLocation="http://maven.apache.org/POM/4.0.0 http://maven.apache.org/xsd/maven-4.0.0.xsd">
    <modelVersion>4.0.0</modelVersion>
    <parent>
        <groupId>org.jenkins-ci.plugins</groupId>
        <artifactId>plugin</artifactId>
        <version>2.22</version>
        <relativePath />
    </parent>
    <groupId>org.jenkins-ci.plugins.workflow</groupId>
    <artifactId>workflow-api</artifactId>
    <version>2.12-SNAPSHOT</version>
    <packaging>hpi</packaging>
    <name>Pipeline: API</name>
    <url>https://wiki.jenkins-ci.org/display/JENKINS/Pipeline+API+Plugin</url>
    <licenses>
        <license>
            <name>MIT License</name>
            <url>https://opensource.org/licenses/MIT</url>
        </license>
    </licenses>
    <scm>
        <connection>scm:git:git://github.com/jenkinsci/${project.artifactId}-plugin.git</connection>
        <developerConnection>scm:git:git@github.com:jenkinsci/${project.artifactId}-plugin.git</developerConnection>
        <url>https://github.com/jenkinsci/${project.artifactId}-plugin</url>
        <tag>HEAD</tag>
    </scm>
    <repositories>
        <repository>
            <id>repo.jenkins-ci.org</id>
            <url>https://repo.jenkins-ci.org/public/</url>
        </repository>
    </repositories>
    <pluginRepositories>
        <pluginRepository>
            <id>repo.jenkins-ci.org</id>
            <url>https://repo.jenkins-ci.org/public/</url>
        </pluginRepository>
    </pluginRepositories>
    <properties>
        <jenkins.version>1.642.3</jenkins.version>
    </properties>
    <dependencies>
        <dependency>
            <groupId>org.jenkins-ci.plugins.workflow</groupId>
            <artifactId>workflow-step-api</artifactId>
            <version>2.7</version>
        </dependency>
        <dependency>
            <groupId>org.jenkins-ci.plugins</groupId>
            <artifactId>scm-api</artifactId>
            <version>1.3</version>
        </dependency>
        <dependency>
            <groupId>org.jenkins-ci.plugins.workflow</groupId>
            <artifactId>workflow-support</artifactId>
            <version>2.13</version>
            <scope>test</scope>
        </dependency>
        <dependency>
            <groupId>org.jenkins-ci.plugins.workflow</groupId>
            <artifactId>workflow-job</artifactId>
            <version>2.9</version>
            <scope>test</scope>
        </dependency>
        <dependency>
            <groupId>org.jenkins-ci.plugins.workflow</groupId>
            <artifactId>workflow-cps</artifactId>
<<<<<<< HEAD
            <version>2.26</version>
=======
            <version>2.27</version>
>>>>>>> a44d1baa
            <scope>test</scope>
        </dependency>
        <dependency>
            <groupId>org.jenkins-ci.plugins.workflow</groupId>
            <artifactId>workflow-basic-steps</artifactId>
            <version>2.3</version>
            <scope>test</scope>
        </dependency>
        <dependency>  <!-- For Semaphore step -->
            <groupId>org.jenkins-ci.plugins.workflow</groupId>
            <artifactId>workflow-support</artifactId>
            <version>2.13</version>
            <scope>test</scope>
            <classifier>tests</classifier>
        </dependency>
        <dependency>
            <groupId>org.jenkins-ci.plugins.workflow</groupId>
            <artifactId>workflow-scm-step</artifactId>
            <version>2.3</version>
            <scope>test</scope>
        </dependency>
        <dependency>
            <groupId>org.jenkins-ci.plugins.workflow</groupId>
            <artifactId>workflow-durable-task-step</artifactId>
            <version>2.8</version>
            <scope>test</scope>
        </dependency>
        <dependency>
            <groupId>org.jenkins-ci.plugins</groupId>
            <artifactId>script-security</artifactId>
            <version>1.25</version>
            <scope>test</scope>
        </dependency>
        <dependency>
            <groupId>org.jenkins-ci.plugins</groupId>
            <artifactId>pipeline-stage-step</artifactId>
            <version>2.2</version>
            <scope>test</scope>
        </dependency>
    </dependencies>
</project><|MERGE_RESOLUTION|>--- conflicted
+++ resolved
@@ -90,11 +90,7 @@
         <dependency>
             <groupId>org.jenkins-ci.plugins.workflow</groupId>
             <artifactId>workflow-cps</artifactId>
-<<<<<<< HEAD
-            <version>2.26</version>
-=======
             <version>2.27</version>
->>>>>>> a44d1baa
             <scope>test</scope>
         </dependency>
         <dependency>

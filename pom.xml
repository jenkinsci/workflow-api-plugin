<?xml version="1.0" encoding="UTF-8"?>
<!--
  ~ The MIT License
  ~
  ~ Copyright (c) 2013-2014, CloudBees, Inc.
  ~
  ~ Permission is hereby granted, free of charge, to any person obtaining a copy
  ~ of this software and associated documentation files (the "Software"), to deal
  ~ in the Software without restriction, including without limitation the rights
  ~ to use, copy, modify, merge, publish, distribute, sublicense, and/or sell
  ~ copies of the Software, and to permit persons to whom the Software is
  ~ furnished to do so, subject to the following conditions:
  ~
  ~ The above copyright notice and this permission notice shall be included in
  ~ all copies or substantial portions of the Software.
  ~
  ~ THE SOFTWARE IS PROVIDED "AS IS", WITHOUT WARRANTY OF ANY KIND, EXPRESS OR
  ~ IMPLIED, INCLUDING BUT NOT LIMITED TO THE WARRANTIES OF MERCHANTABILITY,
  ~ FITNESS FOR A PARTICULAR PURPOSE AND NONINFRINGEMENT. IN NO EVENT SHALL THE
  ~ AUTHORS OR COPYRIGHT HOLDERS BE LIABLE FOR ANY CLAIM, DAMAGES OR OTHER
  ~ LIABILITY, WHETHER IN AN ACTION OF CONTRACT, TORT OR OTHERWISE, ARISING FROM,
  ~ OUT OF OR IN CONNECTION WITH THE SOFTWARE OR THE USE OR OTHER DEALINGS IN
  ~ THE SOFTWARE.
  -->

<project xmlns="http://maven.apache.org/POM/4.0.0" xmlns:xsi="http://www.w3.org/2001/XMLSchema-instance" xsi:schemaLocation="http://maven.apache.org/POM/4.0.0 http://maven.apache.org/xsd/maven-4.0.0.xsd">
    <modelVersion>4.0.0</modelVersion>
    <parent>
        <groupId>org.jenkins-ci.plugins</groupId>
        <artifactId>plugin</artifactId>
<<<<<<< HEAD
        <version>3.12</version>
=======
        <version>3.14</version>
>>>>>>> 4d9cc6a2
        <relativePath />
    </parent>
    <groupId>org.jenkins-ci.plugins.workflow</groupId>
    <artifactId>workflow-api</artifactId>
    <version>${revision}${changelist}</version>
    <packaging>hpi</packaging>
    <name>Pipeline: API</name>
    <url>https://wiki.jenkins.io/display/JENKINS/Pipeline+API+Plugin</url>
    <licenses>
        <license>
            <name>MIT License</name>
            <url>https://opensource.org/licenses/MIT</url>
        </license>
    </licenses>
    <scm>
        <connection>scm:git:git://github.com/jenkinsci/${project.artifactId}-plugin.git</connection>
        <developerConnection>scm:git:git@github.com:jenkinsci/${project.artifactId}-plugin.git</developerConnection>
        <url>https://github.com/jenkinsci/${project.artifactId}-plugin</url>
        <tag>${scmTag}</tag>
    </scm>
    <repositories>
        <repository>
            <id>repo.jenkins-ci.org</id>
            <url>https://repo.jenkins-ci.org/public/</url>
        </repository>
    </repositories>
    <pluginRepositories>
        <pluginRepository>
            <id>repo.jenkins-ci.org</id>
            <url>https://repo.jenkins-ci.org/public/</url>
        </pluginRepository>
    </pluginRepositories>
    <properties>
        <revision>2.28</revision>
        <changelist>-SNAPSHOT</changelist>
<<<<<<< HEAD
        <jenkins.version>2.121</jenkins.version>
=======
        <jenkins.version>2.60.3</jenkins.version>
>>>>>>> 4d9cc6a2
        <java.level>8</java.level>
        <no-test-jar>false</no-test-jar>
        <workflow-support-plugin.version>2.14</workflow-support-plugin.version>
        <useBeta>true</useBeta>
    </properties>
    <dependencies>
        <dependency>
            <groupId>org.jenkins-ci.plugins.workflow</groupId>
            <artifactId>workflow-step-api</artifactId>
            <version>2.10</version>
        </dependency>
        <dependency>
            <groupId>org.jenkins-ci.plugins</groupId>
            <artifactId>scm-api</artifactId>
            <version>2.0.8</version>
        </dependency>
        <dependency>
            <groupId>org.jenkins-ci.plugins.workflow</groupId>
            <artifactId>workflow-support</artifactId>
            <version>${workflow-support-plugin.version}</version>
            <scope>test</scope>
        </dependency>
        <dependency>
            <groupId>org.jenkins-ci.plugins.workflow</groupId>
            <artifactId>workflow-job</artifactId>
            <version>2.11.1</version>
            <scope>test</scope>
        </dependency>
        <dependency>
            <groupId>org.jenkins-ci.plugins.workflow</groupId>
            <artifactId>workflow-cps</artifactId>
            <version>2.33</version>
            <scope>test</scope>
        </dependency>
        <dependency>
            <groupId>org.jenkins-ci.plugins.workflow</groupId>
            <artifactId>workflow-basic-steps</artifactId>
            <version>2.3</version>
            <scope>test</scope>
        </dependency>
        <dependency>  <!-- For Semaphore step -->
            <groupId>org.jenkins-ci.plugins.workflow</groupId>
            <artifactId>workflow-support</artifactId>
            <version>${workflow-support-plugin.version}</version>
            <classifier>tests</classifier>
            <scope>test</scope>
        </dependency>
        <dependency>
            <groupId>org.jenkins-ci.plugins.workflow</groupId>
            <artifactId>workflow-scm-step</artifactId>
            <version>2.4</version>
            <scope>test</scope>
        </dependency>
        <dependency>
            <groupId>org.jenkins-ci.plugins.workflow</groupId>
            <artifactId>workflow-durable-task-step</artifactId>
            <version>2.8</version>
            <scope>test</scope>
        </dependency>
        <dependency>
            <groupId>org.jenkins-ci.plugins</groupId>
            <artifactId>script-security</artifactId>
            <version>1.27</version>
            <scope>test</scope>
        </dependency>
        <dependency>
            <groupId>org.jenkins-ci.plugins</groupId>
            <artifactId>pipeline-stage-step</artifactId>
            <version>2.2</version>
            <scope>test</scope>
        </dependency>
        <dependency>
            <groupId>org.jenkins-ci.plugins</groupId>
            <artifactId>structs</artifactId>
            <version>1.14</version>
        </dependency>
        <dependency>
            <groupId>org.jenkins-ci.test</groupId>
            <artifactId>docker-fixtures</artifactId>
            <version>1.8</version>
            <scope>test</scope>
        </dependency>
        <dependency>
            <groupId>org.jenkins-ci.plugins</groupId>
            <artifactId>ssh-slaves</artifactId>
            <version>1.26</version>
            <scope>test</scope>
        </dependency>
        <dependency>
            <groupId>org.jenkins-ci.plugins</groupId>
            <artifactId>jdk-tool</artifactId>
            <version>1.0</version>
            <scope>test</scope>
        </dependency>
      <dependency>
          <groupId>org.jenkins-ci.plugins</groupId>
          <artifactId>apache-httpcomponents-client-4-api</artifactId>
          <version>4.5.5-2.1</version>
          <scope>test</scope>
      </dependency>
    </dependencies>
</project><|MERGE_RESOLUTION|>--- conflicted
+++ resolved
@@ -28,11 +28,7 @@
     <parent>
         <groupId>org.jenkins-ci.plugins</groupId>
         <artifactId>plugin</artifactId>
-<<<<<<< HEAD
-        <version>3.12</version>
-=======
         <version>3.14</version>
->>>>>>> 4d9cc6a2
         <relativePath />
     </parent>
     <groupId>org.jenkins-ci.plugins.workflow</groupId>
@@ -68,11 +64,7 @@
     <properties>
         <revision>2.28</revision>
         <changelist>-SNAPSHOT</changelist>
-<<<<<<< HEAD
         <jenkins.version>2.121</jenkins.version>
-=======
-        <jenkins.version>2.60.3</jenkins.version>
->>>>>>> 4d9cc6a2
         <java.level>8</java.level>
         <no-test-jar>false</no-test-jar>
         <workflow-support-plugin.version>2.14</workflow-support-plugin.version>
